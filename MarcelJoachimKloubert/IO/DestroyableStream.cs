--- conflicted
+++ resolved
@@ -1,239 +1,224 @@
-﻿/**********************************************************************************************************************
- * IO.NET (https://github.com/mkloubert/IO.NET)                                                                       *
- *                                                                                                                    *
- * Copyright (c) 2015, Marcel Joachim Kloubert <marcel.kloubert@gmx.net>                                              *
- * All rights reserved.                                                                                               *
- *                                                                                                                    *
- * Redistribution and use in source and binary forms, with or without modification, are permitted provided that the   *
- * following conditions are met:                                                                                      *
- *                                                                                                                    *
- * 1. Redistributions of source code must retain the above copyright notice, this list of conditions and the          *
- *    following disclaimer.                                                                                           *
- *                                                                                                                    *
- * 2. Redistributions in binary form must reproduce the above copyright notice, this list of conditions and the       *
- *    following disclaimer in the documentation and/or other materials provided with the distribution.                *
- *                                                                                                                    *
- * 3. Neither the name of the copyright holder nor the names of its contributors may be used to endorse or promote    *
- *    products derived from this software without specific prior written permission.                                  *
- *                                                                                                                    *
- *                                                                                                                    *
- * THIS SOFTWARE IS PROVIDED BY THE COPYRIGHT HOLDERS AND CONTRIBUTORS "AS IS" AND ANY EXPRESS OR IMPLIED WARRANTIES, *
- * INCLUDING, BUT NOT LIMITED TO, THE IMPLIED WARRANTIES OF MERCHANTABILITY AND FITNESS FOR A PARTICULAR PURPOSE ARE  *
- * DISCLAIMED. IN NO EVENT SHALL THE COPYRIGHT HOLDER OR CONTRIBUTORS BE LIABLE FOR ANY DIRECT, INDIRECT, INCIDENTAL, *
- * SPECIAL, EXEMPLARY, OR CONSEQUENTIAL DAMAGES (INCLUDING, BUT NOT LIMITED TO, PROCUREMENT OF SUBSTITUTE GOODS OR    *
- * SERVICES; LOSS OF USE, DATA, OR PROFITS; OR BUSINESS INTERRUPTION) HOWEVER CAUSED AND ON ANY THEORY OF LIABILITY,  *
- * WHETHER IN CONTRACT, STRICT LIABILITY, OR TORT (INCLUDING NEGLIGENCE OR OTHERWISE) ARISING IN ANY WAY OUT OF THE   *
- * USE OF THIS SOFTWARE, EVEN IF ADVISED OF THE POSSIBILITY OF SUCH DAMAGE.                                           *
- *                                                                                                                    *
- **********************************************************************************************************************/
-
-using System;
-using System.IO;
-using System.Linq;
-
-namespace MarcelJoachimKloubert.IO
-{
-    #region CLASS: DestroyableStream<TStream>
-
-    /// <summary>
-    /// A stream that will be destroyed / shreddered after it has been closed.
-    /// </summary>
-    /// <typeparam name="TStream">Type of the wrapped stream.</typeparam>
-    public class DestroyableStream<TStream> : StreamWrapper<TStream>
-        where TStream : global::System.IO.Stream
-    {
-        #region Fields (3)
-
-        /// <summary>
-        /// Stores the block size.
-        /// </summary>
-        protected readonly int _BLOCK_SIZE;
-
-        /// <summary>
-        /// Stores the number of write operations.
-        /// </summary>
-        protected readonly int _COUNT;
-
-        /// <summary>
-        /// Stores if stream should be flushed after each write operation or not.
-        /// </summary>
-        protected readonly bool _FLUSH_AFTER_WRITE;
-
-        #endregion Fields (3)
-
-        #region Constructors (1)
-
-        /// <summary>
-        /// Initializes a new instance of the <see cref="DestroyableStream{TStream}" /> class.
-        /// </summary>
-        /// <param name="baseStream">The base stream.</param>
-        /// <param name="count">The number of write operations.</param>
-        /// <param name="blockSize">The blocksize to use.</param>
-        /// <param name="flushAfterWrite">Flush after each write operation or not.</param>
-        /// <param name="syncRoot">The custom object for thread safe operations.</param>
-        /// <exception cref="ArgumentNullException">
-        /// <paramref name="baseStream" /> is <see langword="null" />.
-        /// </exception>
-        /// <exception cref="ArgumentOutOfRangeException">
-        /// <paramref name="count" /> is less than 0 and/or <paramref name="blockSize" /> is less than 1.
-        /// </exception>
-        public DestroyableStream(TStream baseStream,
-                                 int count = 3, int blockSize = 8192, bool flushAfterWrite = true,
-                                 object syncRoot = null)
-            : base(baseStream: baseStream,
-                   syncRoot: syncRoot)
-        {
-            if (count < 0)
-            {
-                throw new ArgumentOutOfRangeException("count");
-            }
-
-            if (blockSize < 1)
-            {
-                throw new ArgumentOutOfRangeException("blockSize");
-            }
-
-            _BLOCK_SIZE = blockSize;
-            _COUNT = count;
-            _FLUSH_AFTER_WRITE = flushAfterWrite;
-        }
-
-        #endregion Constructors (1)
-
-        #region Methods (2)
-
-        /// <summary>
-        /// Destroys the underlying stream.
-        /// </summary>
-        protected virtual void DestroyMe()
-        {
-            if (!CanSeek || !CanWrite)
-            {
-                return;
-            }
-
-            const int START_POSITION = 0;
-            var len = Length;
-
-            for (var i = 0; i < _COUNT; i++)
-            {
-                Position = START_POSITION;
-
-                byte byteToWrite;
-                switch (i % 3)
-                {
-                    case 0:
-                        byteToWrite = 255;
-                        break;
-
-                    case 2:
-                        byteToWrite = 151;
-                        break;
-
-                    default:
-                        byteToWrite = 0;
-                        break;
-                }
-
-                var block = Enumerable.Repeat(byteToWrite, _BLOCK_SIZE)
-                                      .ToArray();
-
-                var blockCount = (long)Math.Floor((double)len / (double)block.Length);
-                for (long ii = 0; ii < blockCount; ii++)
-                {
-                    Write(block, 0, block.Length);
-
-                    if (_FLUSH_AFTER_WRITE)
-                    {
-                        Flush();
-                    }
-                }
-
-                var lastBlockSize = (int)(len % (long)_BLOCK_SIZE);
-                if (lastBlockSize > 0)
-                {
-                    Write(block, 0, lastBlockSize);
-
-                    if (_FLUSH_AFTER_WRITE)
-                    {
-                        Flush();
-                    }
-                }
-            }
-<<<<<<< HEAD
-=======
-
-            var fileStream = BaseStream as FileStream;
-            if (fileStream == null)
-            {
-                return;
-            }
-
-            var file = new FileInfo(fileStream.Name);
-            if (file.Exists)
-            {
-                file.Delete();
-            }
->>>>>>> 4422fac2
-        }
-
-        /// <inheriteddoc />
-        protected override void Dispose(bool disposing)
-        {
-            try
-            {
-                base.Dispose(disposing);
-
-                DestroyMe();
-            }
-            catch (Exception)
-            {
-                if (disposing)
-                {
-                    throw;
-                }
-            }
-        }
-
-        #endregion Methods (2)
-    }
-
-    #endregion CLASS: DestroyableStream<TStream>
-
-    #region CLASS: DestroyableStream
-
-    /// <summary>
-    /// A stream that will be destroyed / shreddered after it has been closed.
-    /// </summary>
-    public class DestroyableStream : DestroyableStream<Stream>
-    {
-        #region Constructors (1)
-
-        /// <summary>
-        /// Initializes a new instance of the <see cref="DestroyableStream" /> class.
-        /// </summary>
-        /// <param name="baseStream">The base stream.</param>
-        /// <param name="count">The number of write operations.</param>
-        /// <param name="blockSize">The blocksize to use.</param>
-        /// <param name="flushAfterWrite">Flush after each write operation or not.</param>
-        /// <param name="syncRoot">The custom object for thread safe operations.</param>
-        /// <exception cref="ArgumentNullException">
-        /// <paramref name="baseStream" /> is <see langword="null" />.
-        /// </exception>
-        /// <exception cref="ArgumentOutOfRangeException">
-        /// <paramref name="count" /> is less than 0 and/or <paramref name="blockSize" /> is less than 1.
-        /// </exception>
-        public DestroyableStream(Stream baseStream,
-                                 int count = 3, int blockSize = 8192, bool flushAfterWrite = true,
-                                 object syncRoot = null)
-            : base(baseStream: baseStream,
-                   count: count, blockSize: blockSize, flushAfterWrite: flushAfterWrite, 
-                   syncRoot: syncRoot)
-        {
-        }
-
-        #endregion Constructors (1)
-    }
-
-    #endregion CLASS: DestroyableStream
+﻿/**********************************************************************************************************************
+ * IO.NET (https://github.com/mkloubert/IO.NET)                                                                       *
+ *                                                                                                                    *
+ * Copyright (c) 2015, Marcel Joachim Kloubert <marcel.kloubert@gmx.net>                                              *
+ * All rights reserved.                                                                                               *
+ *                                                                                                                    *
+ * Redistribution and use in source and binary forms, with or without modification, are permitted provided that the   *
+ * following conditions are met:                                                                                      *
+ *                                                                                                                    *
+ * 1. Redistributions of source code must retain the above copyright notice, this list of conditions and the          *
+ *    following disclaimer.                                                                                           *
+ *                                                                                                                    *
+ * 2. Redistributions in binary form must reproduce the above copyright notice, this list of conditions and the       *
+ *    following disclaimer in the documentation and/or other materials provided with the distribution.                *
+ *                                                                                                                    *
+ * 3. Neither the name of the copyright holder nor the names of its contributors may be used to endorse or promote    *
+ *    products derived from this software without specific prior written permission.                                  *
+ *                                                                                                                    *
+ *                                                                                                                    *
+ * THIS SOFTWARE IS PROVIDED BY THE COPYRIGHT HOLDERS AND CONTRIBUTORS "AS IS" AND ANY EXPRESS OR IMPLIED WARRANTIES, *
+ * INCLUDING, BUT NOT LIMITED TO, THE IMPLIED WARRANTIES OF MERCHANTABILITY AND FITNESS FOR A PARTICULAR PURPOSE ARE  *
+ * DISCLAIMED. IN NO EVENT SHALL THE COPYRIGHT HOLDER OR CONTRIBUTORS BE LIABLE FOR ANY DIRECT, INDIRECT, INCIDENTAL, *
+ * SPECIAL, EXEMPLARY, OR CONSEQUENTIAL DAMAGES (INCLUDING, BUT NOT LIMITED TO, PROCUREMENT OF SUBSTITUTE GOODS OR    *
+ * SERVICES; LOSS OF USE, DATA, OR PROFITS; OR BUSINESS INTERRUPTION) HOWEVER CAUSED AND ON ANY THEORY OF LIABILITY,  *
+ * WHETHER IN CONTRACT, STRICT LIABILITY, OR TORT (INCLUDING NEGLIGENCE OR OTHERWISE) ARISING IN ANY WAY OUT OF THE   *
+ * USE OF THIS SOFTWARE, EVEN IF ADVISED OF THE POSSIBILITY OF SUCH DAMAGE.                                           *
+ *                                                                                                                    *
+ **********************************************************************************************************************/
+
+using System;
+using System.IO;
+using System.Linq;
+
+namespace MarcelJoachimKloubert.IO
+{
+    #region CLASS: DestroyableStream<TStream>
+
+    /// <summary>
+    /// A stream that will be destroyed / shreddered after it has been closed.
+    /// </summary>
+    /// <typeparam name="TStream">Type of the wrapped stream.</typeparam>
+    public class DestroyableStream<TStream> : StreamWrapper<TStream>
+        where TStream : global::System.IO.Stream
+    {
+        #region Fields (3)
+
+        /// <summary>
+        /// Stores the block size.
+        /// </summary>
+        protected readonly int _BLOCK_SIZE;
+
+        /// <summary>
+        /// Stores the number of write operations.
+        /// </summary>
+        protected readonly int _COUNT;
+
+        /// <summary>
+        /// Stores if stream should be flushed after each write operation or not.
+        /// </summary>
+        protected readonly bool _FLUSH_AFTER_WRITE;
+
+        #endregion Fields (3)
+
+        #region Constructors (1)
+
+        /// <summary>
+        /// Initializes a new instance of the <see cref="DestroyableStream{TStream}" /> class.
+        /// </summary>
+        /// <param name="baseStream">The base stream.</param>
+        /// <param name="count">The number of write operations.</param>
+        /// <param name="blockSize">The blocksize to use.</param>
+        /// <param name="flushAfterWrite">Flush after each write operation or not.</param>
+        /// <param name="syncRoot">The custom object for thread safe operations.</param>
+        /// <exception cref="ArgumentNullException">
+        /// <paramref name="baseStream" /> is <see langword="null" />.
+        /// </exception>
+        /// <exception cref="ArgumentOutOfRangeException">
+        /// <paramref name="count" /> is less than 0 and/or <paramref name="blockSize" /> is less than 1.
+        /// </exception>
+        public DestroyableStream(TStream baseStream,
+                                 int count = 3, int blockSize = 8192, bool flushAfterWrite = true,
+                                 object syncRoot = null)
+            : base(baseStream: baseStream,
+                   syncRoot: syncRoot)
+        {
+            if (count < 0)
+            {
+                throw new ArgumentOutOfRangeException("count");
+            }
+
+            if (blockSize < 1)
+            {
+                throw new ArgumentOutOfRangeException("blockSize");
+            }
+
+            _BLOCK_SIZE = blockSize;
+            _COUNT = count;
+            _FLUSH_AFTER_WRITE = flushAfterWrite;
+        }
+
+        #endregion Constructors (1)
+
+        #region Methods (2)
+
+        /// <summary>
+        /// Destroys the underlying stream.
+        /// </summary>
+        protected virtual void DestroyMe()
+        {
+            if (!CanSeek || !CanWrite)
+            {
+                return;
+            }
+
+            const int START_POSITION = 0;
+            var len = Length;
+
+            for (var i = 0; i < _COUNT; i++)
+            {
+                Position = START_POSITION;
+
+                byte byteToWrite;
+                switch (i % 3)
+                {
+                    case 0:
+                        byteToWrite = 255;
+                        break;
+
+                    case 2:
+                        byteToWrite = 151;
+                        break;
+
+                    default:
+                        byteToWrite = 0;
+                        break;
+                }
+
+                var block = Enumerable.Repeat(byteToWrite, _BLOCK_SIZE)
+                                      .ToArray();
+
+                var blockCount = (long)Math.Floor((double)len / (double)block.Length);
+                for (long ii = 0; ii < blockCount; ii++)
+                {
+                    Write(block, 0, block.Length);
+
+                    if (_FLUSH_AFTER_WRITE)
+                    {
+                        Flush();
+                    }
+                }
+
+                var lastBlockSize = (int)(len % (long)_BLOCK_SIZE);
+                if (lastBlockSize > 0)
+                {
+                    Write(block, 0, lastBlockSize);
+
+                    if (_FLUSH_AFTER_WRITE)
+                    {
+                        Flush();
+                    }
+                }
+            }
+        }
+
+        /// <inheriteddoc />
+        protected override void Dispose(bool disposing)
+        {
+            try
+            {
+                base.Dispose(disposing);
+
+                DestroyMe();
+            }
+            catch (Exception)
+            {
+                if (disposing)
+                {
+                    throw;
+                }
+            }
+        }
+
+        #endregion Methods (2)
+    }
+
+    #endregion CLASS: DestroyableStream<TStream>
+
+    #region CLASS: DestroyableStream
+
+    /// <summary>
+    /// A stream that will be destroyed / shreddered after it has been closed.
+    /// </summary>
+    public class DestroyableStream : DestroyableStream<Stream>
+    {
+        #region Constructors (1)
+
+        /// <summary>
+        /// Initializes a new instance of the <see cref="DestroyableStream" /> class.
+        /// </summary>
+        /// <param name="baseStream">The base stream.</param>
+        /// <param name="count">The number of write operations.</param>
+        /// <param name="blockSize">The blocksize to use.</param>
+        /// <param name="flushAfterWrite">Flush after each write operation or not.</param>
+        /// <param name="syncRoot">The custom object for thread safe operations.</param>
+        /// <exception cref="ArgumentNullException">
+        /// <paramref name="baseStream" /> is <see langword="null" />.
+        /// </exception>
+        /// <exception cref="ArgumentOutOfRangeException">
+        /// <paramref name="count" /> is less than 0 and/or <paramref name="blockSize" /> is less than 1.
+        /// </exception>
+        public DestroyableStream(Stream baseStream,
+                                 int count = 3, int blockSize = 8192, bool flushAfterWrite = true,
+                                 object syncRoot = null)
+            : base(baseStream: baseStream,
+                   count: count, blockSize: blockSize, flushAfterWrite: flushAfterWrite,
+                   syncRoot: syncRoot)
+        {
+        }
+
+        #endregion Constructors (1)
+    }
+
+    #endregion CLASS: DestroyableStream
 }